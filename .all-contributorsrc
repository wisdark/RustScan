{
  "files": [
    "README.md"
  ],
  "imageSize": 100,
  "commit": false,
  "contributors": [
    {
      "login": "brandonskerritt",
      "name": "Brandon",
      "avatar_url": "https://avatars3.githubusercontent.com/u/10378052?v=4",
      "profile": "https://skerritt.blog",
      "contributions": [
        "infra",
        "test",
        "code",
        "design"
      ]
    },
    {
      "login": "SakiiR",
      "name": "SakiiR",
      "avatar_url": "https://avatars1.githubusercontent.com/u/9950578?v=4",
      "profile": "https://sakiir.ovh",
      "contributions": [
        "code",
        "bug"
      ]
    },
    {
      "login": "smackhack",
      "name": "smackhack",
      "avatar_url": "https://avatars2.githubusercontent.com/u/48143394?v=4",
      "profile": "https://github.com/smackhack",
      "contributions": [
        "ideas",
        "example"
      ]
    },
    {
      "login": "bernardoamc",
      "name": "Bernardo Araujo",
      "avatar_url": "https://avatars0.githubusercontent.com/u/428984?v=4",
      "profile": "http://bernardoamc.github.io/",
      "contributions": [
        "code",
        "bug",
        "design"
      ]
    },
    {
      "login": "Isona",
      "name": "Izzy Whistlecroft",
      "avatar_url": "https://avatars2.githubusercontent.com/u/11759523?v=4",
      "profile": "https://github.com/Isona",
      "contributions": [
        "bug"
      ]
    },
    {
      "login": "imlonghao",
      "name": "imlonghao",
      "avatar_url": "https://avatars1.githubusercontent.com/u/4951333?v=4",
      "profile": "https://imlonghao.com",
      "contributions": [
        "bug",
        "maintenance"
      ]
    },
    {
      "login": "royharoush",
      "name": "royharoush",
      "avatar_url": "https://avatars3.githubusercontent.com/u/8113056?v=4",
      "profile": "https://github.com/royharoush",
      "contributions": [
        "ideas",
        "design"
      ]
    },
    {
      "login": "Atul9",
      "name": "Atul Bhosale",
      "avatar_url": "https://avatars1.githubusercontent.com/u/3390330?v=4",
      "profile": "https://github.com/Atul9",
      "contributions": [
        "code"
      ]
    },
    {
<<<<<<< HEAD
      "login": "TGotwig",
      "name": "Thomas Gotwig",
      "avatar_url": "https://avatars0.githubusercontent.com/u/30773779?v=4",
      "profile": "https://tgotwig.me",
      "contributions": [
        "platform"
=======
      "login": "remigourdon",
      "name": "Rémi Gourdon",
      "avatar_url": "https://avatars3.githubusercontent.com/u/2874133?v=4",
      "profile": "https://github.com/remigourdon",
      "contributions": [
        "doc",
        "code"
>>>>>>> 70268160
      ]
    }
  ],
  "contributorsPerLine": 7,
  "projectName": "RustScan",
  "projectOwner": "RustScan",
  "repoType": "github",
  "repoHost": "https://github.com",
  "skipCi": true
}<|MERGE_RESOLUTION|>--- conflicted
+++ resolved
@@ -1,115 +1,116 @@
 {
-  "files": [
-    "README.md"
-  ],
-  "imageSize": 100,
-  "commit": false,
-  "contributors": [
-    {
-      "login": "brandonskerritt",
-      "name": "Brandon",
-      "avatar_url": "https://avatars3.githubusercontent.com/u/10378052?v=4",
-      "profile": "https://skerritt.blog",
-      "contributions": [
-        "infra",
-        "test",
-        "code",
-        "design"
-      ]
-    },
-    {
-      "login": "SakiiR",
-      "name": "SakiiR",
-      "avatar_url": "https://avatars1.githubusercontent.com/u/9950578?v=4",
-      "profile": "https://sakiir.ovh",
-      "contributions": [
-        "code",
-        "bug"
-      ]
-    },
-    {
-      "login": "smackhack",
-      "name": "smackhack",
-      "avatar_url": "https://avatars2.githubusercontent.com/u/48143394?v=4",
-      "profile": "https://github.com/smackhack",
-      "contributions": [
-        "ideas",
-        "example"
-      ]
-    },
-    {
-      "login": "bernardoamc",
-      "name": "Bernardo Araujo",
-      "avatar_url": "https://avatars0.githubusercontent.com/u/428984?v=4",
-      "profile": "http://bernardoamc.github.io/",
-      "contributions": [
-        "code",
-        "bug",
-        "design"
-      ]
-    },
-    {
-      "login": "Isona",
-      "name": "Izzy Whistlecroft",
-      "avatar_url": "https://avatars2.githubusercontent.com/u/11759523?v=4",
-      "profile": "https://github.com/Isona",
-      "contributions": [
-        "bug"
-      ]
-    },
-    {
-      "login": "imlonghao",
-      "name": "imlonghao",
-      "avatar_url": "https://avatars1.githubusercontent.com/u/4951333?v=4",
-      "profile": "https://imlonghao.com",
-      "contributions": [
-        "bug",
-        "maintenance"
-      ]
-    },
-    {
-      "login": "royharoush",
-      "name": "royharoush",
-      "avatar_url": "https://avatars3.githubusercontent.com/u/8113056?v=4",
-      "profile": "https://github.com/royharoush",
-      "contributions": [
-        "ideas",
-        "design"
-      ]
-    },
-    {
-      "login": "Atul9",
-      "name": "Atul Bhosale",
-      "avatar_url": "https://avatars1.githubusercontent.com/u/3390330?v=4",
-      "profile": "https://github.com/Atul9",
-      "contributions": [
-        "code"
-      ]
-    },
-    {
-<<<<<<< HEAD
-      "login": "TGotwig",
-      "name": "Thomas Gotwig",
-      "avatar_url": "https://avatars0.githubusercontent.com/u/30773779?v=4",
-      "profile": "https://tgotwig.me",
-      "contributions": [
-        "platform"
-=======
-      "login": "remigourdon",
-      "name": "Rémi Gourdon",
-      "avatar_url": "https://avatars3.githubusercontent.com/u/2874133?v=4",
-      "profile": "https://github.com/remigourdon",
-      "contributions": [
-        "doc",
-        "code"
->>>>>>> 70268160
-      ]
-    }
-  ],
-  "contributorsPerLine": 7,
-  "projectName": "RustScan",
-  "projectOwner": "RustScan",
-  "repoType": "github",
-  "repoHost": "https://github.com",
-  "skipCi": true
+	"files": [
+		"README.md"
+	],
+	"imageSize": 100,
+	"commit": false,
+	"contributors": [{
+			"login": "brandonskerritt",
+			"name": "Brandon",
+			"avatar_url": "https://avatars3.githubusercontent.com/u/10378052?v=4",
+			"profile": "https://skerritt.blog",
+			"contributions": [
+				"infra",
+				"test",
+				"code",
+				"design"
+			]
+		},
+		{
+			"login": "SakiiR",
+			"name": "SakiiR",
+			"avatar_url": "https://avatars1.githubusercontent.com/u/9950578?v=4",
+			"profile": "https://sakiir.ovh",
+			"contributions": [
+				"code",
+				"bug"
+			]
+		},
+		{
+			"login": "smackhack",
+			"name": "smackhack",
+			"avatar_url": "https://avatars2.githubusercontent.com/u/48143394?v=4",
+			"profile": "https://github.com/smackhack",
+			"contributions": [
+				"ideas",
+				"example"
+			]
+		},
+		{
+			"login": "bernardoamc",
+			"name": "Bernardo Araujo",
+			"avatar_url": "https://avatars0.githubusercontent.com/u/428984?v=4",
+			"profile": "http://bernardoamc.github.io/",
+			"contributions": [
+				"code",
+				"bug",
+				"design"
+			]
+		},
+		{
+			"login": "Isona",
+			"name": "Izzy Whistlecroft",
+			"avatar_url": "https://avatars2.githubusercontent.com/u/11759523?v=4",
+			"profile": "https://github.com/Isona",
+			"contributions": [
+				"bug"
+			]
+		},
+		{
+			"login": "imlonghao",
+			"name": "imlonghao",
+			"avatar_url": "https://avatars1.githubusercontent.com/u/4951333?v=4",
+			"profile": "https://imlonghao.com",
+			"contributions": [
+				"bug",
+				"maintenance"
+			]
+		},
+		{
+			"login": "royharoush",
+			"name": "royharoush",
+			"avatar_url": "https://avatars3.githubusercontent.com/u/8113056?v=4",
+			"profile": "https://github.com/royharoush",
+			"contributions": [
+				"ideas",
+				"design"
+			]
+		},
+		{
+			"login": "Atul9",
+			"name": "Atul Bhosale",
+			"avatar_url": "https://avatars1.githubusercontent.com/u/3390330?v=4",
+			"profile": "https://github.com/Atul9",
+			"contributions": [
+				"code"
+			]
+		},
+		{
+			"login": "TGotwig",
+			"name": "Thomas Gotwig",
+			"avatar_url": "https://avatars0.githubusercontent.com/u/30773779?v=4",
+			"profile": "https://tgotwig.me",
+			"contributions": [
+				"platform"
+
+			]
+		},
+		{
+
+			"login": "remigourdon",
+			"name": "Rémi Gourdon",
+			"avatar_url": "https://avatars3.githubusercontent.com/u/2874133?v=4",
+			"profile": "https://github.com/remigourdon",
+			"contributions": [
+				"doc",
+				"code"
+			]
+		}
+	],
+	"contributorsPerLine": 7,
+	"projectName": "RustScan",
+	"projectOwner": "RustScan",
+	"repoType": "github",
+	"repoHost": "https://github.com",
+	"skipCi": true
 }